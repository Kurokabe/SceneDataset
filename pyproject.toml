[tool.poetry]
name = "scenedataset"
<<<<<<< HEAD
version = "0.2.1"
=======
version = "0.2.0"
>>>>>>> 630fcb62
description = "PyTorch dataset which uses PySceneDetect to split videos into scenes"
authors = ["Farid Abdalla"]
license = "BSD 3-Clause"
readme = "README.md"

[tool.poetry.dependencies]
python = ">=3.8,<3.12"
decord = ">=0.6.0"
loguru = ">=0.6.0"
scenedetect = ">=0.6.1"
torch = ">=1.13.1"
opencv-python = ">=4.7.0.68"
torchmetrics = {extras = ["image"], version = ">=0.11.1"}
matplotlib = ">=3.6.3"
scipy = ">=1.10.0"
torch-fidelity = ">=0.3.0"
click = ">=8.1.3"
joblib = "^1.2.0"
ipywidgets = "7.7.2"
python-magic = "^0.4.27"
ffmpeg-python = "0.2.0"

[tool.poetry.dev-dependencies]

[tool.poetry.group.dev.dependencies]
pytest = ">=7.2.1"
pytest-cov = ">=4.0.0"
ipykernel = ">=6.20.2"
black = {version = ">=23.1.0", allow-prereleases = true}
ipywidgets = "==7.7.2"
torchvision = ">=0.14.1"
imageio = ">=2.25.0"

[build-system]
requires = ["poetry-core>=1.0.0"]
build-backend = "poetry.core.masonry.api"<|MERGE_RESOLUTION|>--- conflicted
+++ resolved
@@ -1,10 +1,6 @@
 [tool.poetry]
 name = "scenedataset"
-<<<<<<< HEAD
-version = "0.2.1"
-=======
-version = "0.2.0"
->>>>>>> 630fcb62
+version = "0.2.2"
 description = "PyTorch dataset which uses PySceneDetect to split videos into scenes"
 authors = ["Farid Abdalla"]
 license = "BSD 3-Clause"
